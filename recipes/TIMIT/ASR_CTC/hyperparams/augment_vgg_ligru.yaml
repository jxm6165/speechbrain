# ################################
# Model: VGG2 + LiGRU with time pooling for efficiency
# Additions: TimeDomainSpecAugment
# Authors: Mirco Ravanelli & Peter Plantinga 2020
# ################################

# Seed needs to be set at top of yaml, before objects with parameters are made
seed: !PLACEHOLDER  # e.g, 1234
__set_seed: !!python/object/apply:torch.manual_seed [!ref <seed>]
output_folder: !ref results/augment_vgg_ligru/<seed>
wer_file: !ref <output_folder>/wer.txt
save_folder: !ref <output_folder>/save
train_log: !ref <output_folder>/train_log.txt

# Data files
data_folder: !PLACEHOLDER  # e.g. /path/to/TIMIT
csv_train: !ref <data_folder>/train.csv
csv_valid: !ref <data_folder>/dev.csv
csv_test: !ref <data_folder>/test.csv

# Training parameters
number_of_epochs: 30
batch_size: 8
lr: 1.0
device: 'cuda:0'

# Feature parameters
sample_rate: 16000
n_fft: 400
n_mels: 40

# Model parameters
dropout: 0.15
cnn_channels: 128
rnn_neurons: 512
dnn_neurons: 512

# Functions
model: !new:speechbrain.lobes.models.CRDNN.CRDNN
    cnn_blocks: 2
<<<<<<< HEAD
    cnn_overrides:
        channels: !ref <cnn_channels>
        dropout: {drop_rate: !ref <dropout>}
    rnn_overrides:
        rnn:
            rnn_type: ligru
            n_neurons: !ref <rnn_neurons>
            dropout: !ref <dropout>
    dnn_blocks: 2
    dnn_overrides:
        linear: {n_neurons: !ref <dnn_neurons>}
        dropout: {drop_rate: !ref <dropout>}
=======
>>>>>>> 03b08fc9
    time_pooling: True
    rnn_layers: 4
    rnn_type: ligru
    dnn_blocks: 2

output: !new:speechbrain.nnet.linear.Linear
    n_neurons: 40
    bias: True

log_softmax: !new:speechbrain.nnet.activations.Softmax
    apply_log: True

optimizer: !new:speechbrain.nnet.optimizers.Optimize
    optimizer_type: adadelta
    rho: 0.95
    learning_rate: !ref <lr>

lr_annealing: !new:speechbrain.nnet.lr_scheduling.LRScheduler
    annealing_type: newbob
    N_epochs: !ref <number_of_epochs>
    lr_initial: !ref <lr>
    improvement_threshold: 0.0025
    annealing_factor: 0.8
    patient: 0

normalize: !new:speechbrain.processing.features.InputNormalization
    norm_type: global

epoch_counter: !new:speechbrain.utils.epoch_loop.EpochCounter
    limit: !ref <number_of_epochs>

augmentation: !new:speechbrain.lobes.augment.tdsa.TimeDomainSpecAugment
    sample_rate: !ref <sample_rate>

compute_features: !new:speechbrain.lobes.features.fbank.Fbank
    sample_rate: !ref <sample_rate>
    n_fft: !ref <n_fft>
    n_mels: !ref <n_mels>

train_loader: !new:speechbrain.data_io.data_io.DataLoaderFactory
    csv_file: !ref <csv_train>
    batch_size: !ref <batch_size>
    sentence_sorting: ascending
    output_folder: !ref <output_folder>
    csv_read: [wav, phn]

valid_loader: !new:speechbrain.data_io.data_io.DataLoaderFactory
    csv_file: !ref <csv_valid>
    batch_size: !ref <batch_size>
    sentence_sorting: ascending
    output_folder: !ref <output_folder>
    csv_read: [wav, phn]

test_loader: !new:speechbrain.data_io.data_io.DataLoaderFactory
    csv_file: !ref <csv_test>
    batch_size: !ref <batch_size>
    sentence_sorting: ascending
    output_folder: !ref <output_folder>
    csv_read: [wav, phn]

compute_cost: !new:speechbrain.nnet.losses.ComputeCost
    cost_type: ctc
    blank_index: 39

train_logger: !new:speechbrain.utils.train_logger.FileTrainLogger
    save_file: !ref <train_log>
    summary_fns:
        loss: !name:speechbrain.utils.train_logger.summarize_average
        PER: !name:speechbrain.utils.train_logger.summarize_error_rate

checkpointer: !new:speechbrain.utils.checkpoints.Checkpointer
    checkpoints_dir: !ref <save_folder>
    recoverables:
        model: !ref <model>
        output: !ref <output>
        optimizer: !ref <optimizer>
        scheduler: !ref <lr_annealing>
        normalizer: !ref <normalize>
        counter: !ref <epoch_counter><|MERGE_RESOLUTION|>--- conflicted
+++ resolved
@@ -30,36 +30,40 @@
 n_mels: 40
 
 # Model parameters
+activation: !name:torch.nn.LeakyReLU []
 dropout: 0.15
-cnn_channels: 128
+cnn_blocks: 2
+cnn_channels: (128, 256)
+cnn_kernelsize: (3, 3)
+rnn_layers: 4
+rnn_type: ligru
 rnn_neurons: 512
+rnn_bidirectional: True
+dnn_blocks: 2
 dnn_neurons: 512
+
+# Outputs
+output_neurons: 40
+blank_index: !ref <output_neurons> - 1
+
 
 # Functions
 model: !new:speechbrain.lobes.models.CRDNN.CRDNN
-    cnn_blocks: 2
-<<<<<<< HEAD
-    cnn_overrides:
-        channels: !ref <cnn_channels>
-        dropout: {drop_rate: !ref <dropout>}
-    rnn_overrides:
-        rnn:
-            rnn_type: ligru
-            n_neurons: !ref <rnn_neurons>
-            dropout: !ref <dropout>
-    dnn_blocks: 2
-    dnn_overrides:
-        linear: {n_neurons: !ref <dnn_neurons>}
-        dropout: {drop_rate: !ref <dropout>}
-=======
->>>>>>> 03b08fc9
+    activation: !ref <activation>
+    dropout: !ref <dropout>
+    cnn_blocks: !ref <cnn_blocks>
+    cnn_channels: !ref <cnn_channels>
+    cnn_kernelsize: !ref <cnn_kernelsize>
     time_pooling: True
-    rnn_layers: 4
-    rnn_type: ligru
-    dnn_blocks: 2
+    rnn_layers: !ref <rnn_layers>
+    rnn_type: !ref <rnn_type>
+    rnn_neurons: !ref <rnn_neurons>
+    rnn_bidirectional: !ref <rnn_bidirectional>
+    dnn_blocks: !ref <dnn_blocks>
+    dnn_neurons: !ref <dnn_neurons>
 
 output: !new:speechbrain.nnet.linear.Linear
-    n_neurons: 40
+    n_neurons: !ref <output_neurons>
     bias: True
 
 log_softmax: !new:speechbrain.nnet.activations.Softmax
@@ -86,6 +90,7 @@
 
 augmentation: !new:speechbrain.lobes.augment.tdsa.TimeDomainSpecAugment
     sample_rate: !ref <sample_rate>
+    speeds: [95, 100, 105]
 
 compute_features: !new:speechbrain.lobes.features.fbank.Fbank
     sample_rate: !ref <sample_rate>
@@ -115,7 +120,7 @@
 
 compute_cost: !new:speechbrain.nnet.losses.ComputeCost
     cost_type: ctc
-    blank_index: 39
+    blank_index: !ref <blank_index>
 
 train_logger: !new:speechbrain.utils.train_logger.FileTrainLogger
     save_file: !ref <train_log>
